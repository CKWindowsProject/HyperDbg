/**
 * @file ScriptEngine.c
 * @author M.H. Gholamrezei (gholamrezaei.mh@gmail.com)
 * @brief Script engine parser and codegen
 * @details
 * @version 0.1
 * @date 2020-10-22
 *
 * @copyright This project is released under the GNU Public License v3.
 *
 */

#include <stdio.h>
#include <stdlib.h>
#include <string.h>
#include <stdint.h>
#include "globals.h"
#include "common.h"
#include "parse_table.h"
#include "ScriptEngine.h"
#include "ScriptEngineCommonDefinitions.h"
#include "string.h"

#define _SCRIPT_ENGINE_DBG_EN
/**
*
*
*/
PSYMBOL_BUFFER
ScriptEngineParse(char * str)
{
<<<<<<< HEAD
    TOKEN_LIST Stack = NewTokenList();
    TOKEN_LIST LALRInputTokens;

    TOKEN_LIST MatchedStack = NewTokenList();
    PSYMBOL_BUFFER CodeBuffer = NewSymbolBuffer();
=======
    TOKEN_LIST     Stack        = NewTokenList();
    TOKEN_LIST     MatchedStack = NewTokenList();
    PSYMBOL_BUFFER CodeBuffer   = NewSymbolBuffer();
>>>>>>> 14f9be4f

    static FirstCall = 1;
    if (FirstCall)
    {
        IdTable   = NewTokenList();
        FirstCall = 0;
    }

    TOKEN CurrentIn;
    TOKEN TopToken;

    int  NonTerminalId;
    int  TerminalId;
    int  RuleId;
    char c;

    //
    // Initialize Scanner
    //
    InputIdx       = 0;
    CurrentLine    = 0;
    CurrentLineIdx = 0;

    //
    // End of File Token
    //
    TOKEN EndToken = NewToken();
    EndToken->Type = END_OF_STACK;
    strcpy(EndToken->Value, "$");

    //
    // Start Token
    //
    TOKEN StartToken = NewToken();
    strcpy(StartToken->Value, START_VARIABLE);
    StartToken->Type = NON_TERMINAL;

    Push(Stack, EndToken);
    Push(Stack, StartToken);

    c = sgetc(str);

    CurrentIn = Scan(str, &c);
    if (CurrentIn->Type == UNKNOWN)
    {
        char * Message      = HandleError(UNKOWN_TOKEN, str);
        CodeBuffer->Message = Message;

        RemoveTokenList(Stack);
        RemoveTokenList(MatchedStack);
        RemoveToken(CurrentIn);
        return CodeBuffer;
    }

    do
    {
        TopToken = Pop(Stack);

#ifdef _SCRIPT_ENGINE_DBG_EN
        printf("\nTop Token :\n");
        PrintToken(TopToken);
        printf("\nCurrent Input :\n");
        PrintToken(CurrentIn);
        printf("\n");
#endif

        if (TopToken->Type == NON_TERMINAL)
        {
            if (TopToken->Value == "BOOLEAN_EXPRESSION")
            {
<<<<<<< HEAD
                LALRInputTokens = NewTokenList();
                Push(LALRInputTokens, CurrentIn);
                
                int OpenParanthesesCount = 1; 
                if (!strcmp(CurrentIn->Value, "("))
                {
                    OpenParanthesesCount++;
                }
                
                while (1)
                {
                    CurrentIn = Scan(str, &c);
                    
                    if (!strcmp(CurrentIn->Value, "("))
                    {
                        OpenParanthesesCount++;
                        Push(LALRInputTokens, CurrentIn);
                    }
                    else if (!strcmp(CurrentIn->Value, ")"))
                    {
                        OpenParanthesesCount--;
                        if (OpenParanthesesCount <= 0)
                        {
                            break;
                        }
                        else
                        {
                            Push(LALRInputTokens, CurrentIn);
                        }

                    }
                    else
                    {
                        Push(LALRInputTokens, CurrentIn);
                    }

                }


                Push(LALRInputTokens, EndToken);
                ScriptEngineBooleanExpresssionParse(LALRInputTokens, MatchedStack, CodeBuffer);
 
                CurrentIn = Scan(str, &c);
                TopToken = Pop(Stack);


=======
                char * Message      = HandleError(SYNTAX_ERROR, str);
                CodeBuffer->Message = Message;
>>>>>>> 14f9be4f

            }
            else
            {
<<<<<<< HEAD
                NonTerminalId = GetNonTerminalId(TopToken);
                if (NonTerminalId == INVALID)
                {
                    char* Message = HandleError(SYNTAX_ERROR, str);
                    CodeBuffer->Message = Message;

                    RemoveToken(StartToken);
                    RemoveToken(EndToken);
                    RemoveTokenList(MatchedStack);
                    RemoveToken(CurrentIn);
                    return CodeBuffer;
                }
                TerminalId = GetTerminalId(CurrentIn);
                if (TerminalId == INVALID)
                {
                    char* Message = HandleError(SYNTAX_ERROR, str);
                    CodeBuffer->Message = Message;

                    RemoveToken(StartToken);
                    RemoveToken(EndToken);
                    RemoveTokenList(MatchedStack);
                    RemoveToken(CurrentIn);
                    return CodeBuffer;
                }
                RuleId = ParseTable[NonTerminalId][TerminalId];
                if (RuleId == INVALID)
                {
                    char* Message = HandleError(SYNTAX_ERROR, str);
                    CodeBuffer->Message = Message;
=======
                char * Message      = HandleError(SYNTAX_ERROR, str);
                CodeBuffer->Message = Message;

                RemoveToken(StartToken);
                RemoveToken(EndToken);
                RemoveTokenList(MatchedStack);
                RemoveToken(CurrentIn);
                return CodeBuffer;
            }
            RuleId = ParseTable[NonTerminalId][TerminalId];
            if (RuleId == INVALID)
            {
                char * Message      = HandleError(SYNTAX_ERROR, str);
                CodeBuffer->Message = Message;
>>>>>>> 14f9be4f

                    RemoveToken(StartToken);
                    RemoveToken(EndToken);
                    RemoveTokenList(MatchedStack);
                    RemoveToken(CurrentIn);
                    return CodeBuffer;
                }

                //
                // Push RHS Reversely into stack
                //
                for (int i = RhsSize[RuleId] - 1; i >= 0; i--)
                {
                    TOKEN Token = &Rhs[RuleId][i];

                    if (Token->Type == EPSILON)
                        break;
                    Push(Stack, Token);
                }
            }
            
        }
        else if (TopToken->Type == SEMANTIC_RULE)
        {
            if (!strcmp(TopToken->Value, "@PUSH"))
            {
                TopToken = Pop(Stack);
                Push(MatchedStack, CurrentIn);

                CurrentIn = Scan(str, &c);

                if (CurrentIn->Type == UNKNOWN)
                {
                    char * Message      = HandleError(UNKOWN_TOKEN, str);
                    CodeBuffer->Message = Message;

                    RemoveToken(StartToken);
                    RemoveToken(EndToken);
                    RemoveTokenList(MatchedStack);
                    RemoveToken(CurrentIn);
                    return CodeBuffer;
                }

                // char t = getchar();
            }
            else
            {
                CodeGen(MatchedStack, CodeBuffer, TopToken);
            }
        }
        else
        {
            if (!IsEqual(TopToken, CurrentIn))
            {
                char * Message      = HandleError(SYNTAX_ERROR, str);
                CodeBuffer->Message = Message;

                RemoveToken(StartToken);
                RemoveToken(EndToken);
                RemoveTokenList(MatchedStack);
                RemoveToken(CurrentIn);
                return CodeBuffer;
            }
            else
            {
                RemoveToken(CurrentIn);
                CurrentIn = Scan(str, &c);

                if (CurrentIn->Type == UNKNOWN)
                {
                    char * Message      = HandleError(SYNTAX_ERROR, str);
                    CodeBuffer->Message = Message;

                    RemoveToken(StartToken);
                    RemoveToken(EndToken);
                    RemoveTokenList(MatchedStack);
                    RemoveToken(CurrentIn);
                    return CodeBuffer;
                }

                /*  printf("\nCurrent Input :\n");
                PrintToken(CurrentIn);
                printf("\n");*/

#ifdef _SCRIPT_ENGINE_DBG_EN
                printf("matched...\n");
#endif
            }
        }
#ifdef _SCRIPT_ENGINE_DBG_EN
<<<<<<< HEAD
            printf("Stack: \n");
            PrintTokenList(Stack);
            printf("\n");
=======
        PrintTokenList(Stack);
        printf("\n");
>>>>>>> 14f9be4f
#endif

    } while (TopToken->Type != END_OF_STACK);

    RemoveTokenList(Stack);
    RemoveTokenList(MatchedStack);
    RemoveToken(StartToken);
    RemoveToken(EndToken);
    RemoveToken(CurrentIn);
    return CodeBuffer;
}

<<<<<<< HEAD
        RemoveTokenList(Stack);
        //RemoveTokenList(LALRInputTokens);
        RemoveTokenList(MatchedStack);
        RemoveToken(StartToken);
        RemoveToken(EndToken);
        RemoveToken(CurrentIn);
        return CodeBuffer;
    }

void CodeGen(TOKEN_LIST MatchedStack, PSYMBOL_BUFFER CodeBuffer, TOKEN Operator)
=======
void
CodeGen(TOKEN_LIST MatchedStack, PSYMBOL_BUFFER CodeBuffer, TOKEN Operator)
>>>>>>> 14f9be4f
{
    TOKEN Op0;
    TOKEN Op1;
    TOKEN Temp;

    PSYMBOL OperatorSymbol;
    PSYMBOL Op0Symbol;
    PSYMBOL Op1Symbol;
    PSYMBOL TempSymbol;

    OperatorSymbol = ToSymbol(Operator);

    if (!strcmp(Operator->Value, "@MOV"))
    {
        PushSymbol(CodeBuffer, OperatorSymbol);
        Op0       = Pop(MatchedStack);
        Op0Symbol = ToSymbol(Op0);
        PushSymbol(CodeBuffer, Op0Symbol);
        RemoveSymbol(Op0Symbol);

        Op1       = Pop(MatchedStack);
        Op1Symbol = ToSymbol(Op1);
        PushSymbol(CodeBuffer, Op1Symbol);
        RemoveSymbol(Op1Symbol);

        /* printf("%s\t%s,\t%s\n", Operator->Value, Op1->Value, Op0->Value);
        printf("_____________\n");*/

        //
        // Free the operand if it is a temp value
        //
        FreeTemp(Op0);
        FreeTemp(Op1);
    }
    else if (IsType2Func(Operator))
    {
        PushSymbol(CodeBuffer, OperatorSymbol);
        Op0       = Pop(MatchedStack);
        Op0Symbol = ToSymbol(Op0);
        PushSymbol(CodeBuffer, Op0Symbol);
        RemoveSymbol(Op0Symbol);
        /*  printf("%s\t%s\n", Operator->Value, Op0->Value);
        printf("_____________\n");*/
    }
    else if (IsType1Func(Operator))
    {
        PushSymbol(CodeBuffer, OperatorSymbol);
        Op0       = Pop(MatchedStack);
        Op0Symbol = ToSymbol(Op0);
        PushSymbol(CodeBuffer, Op0Symbol);
        RemoveSymbol(Op0Symbol);

        Temp = NewTemp();
        Push(MatchedStack, Temp);
        TempSymbol = ToSymbol(Temp);
        PushSymbol(CodeBuffer, TempSymbol);
        RemoveSymbol(TempSymbol);
        /* printf("%s\t%s,\t%s\n", Operator->Value, Temp->Value, Op0->Value);
        printf("_____________\n");*/

        //
        // Free the operand if it is a temp value
        //
        FreeTemp(Op0);
    }
    else if (IsType4Func(Operator))
    {
        PushSymbol(CodeBuffer, OperatorSymbol);
        PSYMBOL_BUFFER TempStack    = NewSymbolBuffer();
        UINT32         OperandCount = 0;

        do
        {
            Op1 = Pop(MatchedStack);
            if (Op1->Type != SEMANTIC_RULE)
            {
                Op1Symbol = ToSymbol(Op1);
                PushSymbol(TempStack, Op1Symbol);
                RemoveSymbol(Op1Symbol);
                FreeTemp(Op1);
                OperandCount++;
            }

        } while (!(Op1->Type == SEMANTIC_RULE && !strcmp(Op1->Value, "@VARGSTART")));

        Op0       = Pop(MatchedStack);
        Op0Symbol = ToSymbol(Op0);
        PushSymbol(CodeBuffer, Op0Symbol);
        RemoveSymbol(Op0Symbol);

        // TODO: Push OperandCount
        PSYMBOL OperandCountSymbol = NewSymbol();
        OperandCountSymbol->Type   = SYMBOL_VARIABLE_COUNT_TYPE;
        OperandCountSymbol->Value  = OperandCount;
        PushSymbol(CodeBuffer, OperandCountSymbol);
        RemoveSymbol(OperandCountSymbol);

        PSYMBOL Symbol;
        for (int i = TempStack->Pointer - 1; i >= 0; i--)
        {
            Symbol = TempStack->Head + i;
            PushSymbol(CodeBuffer, Symbol);
        }
        RemoveSymbolBuffer(TempStack);

        FreeTemp(Op0);
    }
    else if (IsType5Func(Operator))
    {
        PushSymbol(CodeBuffer, OperatorSymbol);
    }
    else if (IsNaiveOperator(Operator))
    {
        PushSymbol(CodeBuffer, OperatorSymbol);
        Op0       = Pop(MatchedStack);
        Op0Symbol = ToSymbol(Op0);
        PushSymbol(CodeBuffer, Op0Symbol);
        RemoveSymbol(Op0Symbol);

        Op1       = Pop(MatchedStack);
        Op1Symbol = ToSymbol(Op1);
        PushSymbol(CodeBuffer, Op1Symbol);
        RemoveSymbol(Op1Symbol);

        Temp = NewTemp();
        Push(MatchedStack, Temp);
        TempSymbol = ToSymbol(Temp);
        PushSymbol(CodeBuffer, TempSymbol);
        RemoveSymbol(TempSymbol);

        /*  printf("%s\t%s,\t%s,\t%s\n", Operator->Value, Temp->Value, Op0->Value, Op1->Value);
        printf("_____________\n");*/

        //
        // Free the operand if it is a temp value
        //
        FreeTemp(Op0);
        FreeTemp(Op1);
    }
    else if (!strcmp(Operator->Value, "@VARGSTART"))
    {
        TOKEN OperatorCopy  = NewToken();
        OperatorCopy->Value = malloc(strlen(Operator->Value) + 1);
        strcpy(OperatorCopy->Value, Operator->Value);
        OperatorCopy->Type = Operator->Type;
        Push(MatchedStack, OperatorCopy);
    }

    else
    {
        printf("Internal Error: Unhandled semantic ruls.\n");
    }
    RemoveSymbol(OperatorSymbol);
    return;
}

<<<<<<< HEAD
/**
*
*
*/
void ScriptEngineBooleanExpresssionParse
(
    TOKEN_LIST InputTokens,
    TOKEN_LIST MatchedStack,
    PSYMBOL_BUFFER CodeBuffer
)
{
    TOKEN_LIST Stack = NewTokenList();

    TOKEN State = NewToken();
    State->Type = DECIMAL;
    State->Value = malloc(strlen("0") + 1);
    strcpy(State->Value, "0");
    
    
    Push(Stack, State);

    printf("----------------------------------------\n");
    PrintTokenList(InputTokens);
    printf("----------------------------------------\n");

    TOKEN CurrentIn;
    TOKEN TopToken;
    TOKEN Lhs;
    TOKEN Temp;

    int Action = INVALID;
    int StateId = 0;
    int Goto = 0;
    int InputPointer = 0;
    int RhsSize = 0;

    CurrentIn = InputTokens->Head[InputPointer++];
    while (1)
    {
        TopToken = Pop(Stack);
        int TerminalId = LalrGetTerminalId(CurrentIn);
        StateId = DecimalToInt(TopToken->Value);
        Action = LalrActionTable[StateId][TerminalId];
        if (Action == LALR_ACCEPT)
        {
            return;
        }
        if (Action == INVALID)
        {
            return;
        }
        if (Action > 0) // Shift
        {
            StateId = Action;
            Push(Stack, CurrentIn);


            free(State->Value);
            State->Value = malloc(4);
            sprintf(State->Value, "%d", StateId);
            Push(Stack, State);
            CurrentIn = InputTokens->Head[InputPointer++];

        }
        else if (Action < 0) // Reduce
        {
            StateId = -Action;
            Lhs = &LalrLhs[StateId - 1];
            RhsSize = LalrRhsSize[StateId - 1];
            for (int i = 0; i < 2 * RhsSize; i++)
            {
                Temp = Pop(Stack);
            }
            Temp = Pop(Stack);
            StateId = DecimalToInt(Temp->Value);
            TopToken = Pop(Stack);
            Push(Stack, Lhs);
            Goto = LalrGotoTable[StateId][LalrGetTerminalId(Lhs)];
            free(State->Value);
            State->Value = malloc(4);
            sprintf(State->Value, "%d", Goto);
            Push(Stack, State);
        }

    }

}

=======
>>>>>>> 14f9be4f
/**
*
*
*
*/
PSYMBOL
NewSymbol(void)
{
    PSYMBOL Symbol;
    Symbol        = (PSYMBOL)malloc(sizeof(*Symbol));
    Symbol->Value = 0;
    Symbol->Type  = 0;
    return Symbol;
}

PSYMBOL
NewStringSymbol(char * value)
{
    PSYMBOL Symbol;
    int     BufferSize = (sizeof(unsigned long long) + (strlen(value))) / sizeof(SYMBOL) + 1;
    Symbol             = (unsigned long long)malloc(BufferSize * sizeof(SYMBOL));
    strcpy(&Symbol->Value, value);
    SetType(&Symbol->Type, SYMBOL_STRING_TYPE);
    return Symbol;
}

unsigned int
GetStringSymbolSize(PSYMBOL Symbol)
{
    int Temp = (sizeof(unsigned long long) + (strlen(&Symbol->Value))) / sizeof(SYMBOL) + 1;
    return Temp;
}

/**
*
*
*
*/
void
RemoveSymbol(PSYMBOL Symbol)
{
    free(Symbol);
    return;
}

/**
*
*
*
*/
void
PrintSymbol(PSYMBOL Symbol)
{
    if (Symbol->Type == SYMBOL_STRING_TYPE)
    {
        printf("Type:%llx, Value:%s\n", Symbol->Type, &Symbol->Value);
    }
    else
    {
        printf("Type:%llx, Value:0x%llx\n", Symbol->Type, Symbol->Value);
    }
}

PSYMBOL
ToSymbol(TOKEN Token)
{
    PSYMBOL Symbol = NewSymbol();
    switch (Token->Type)
    {
    case ID:
        Symbol->Value = GetIdentifierVal(Token);
        SetType(&Symbol->Type, SYMBOL_ID_TYPE);
        return Symbol;
    case DECIMAL:
        Symbol->Value = DecimalToInt(Token->Value);
        SetType(&Symbol->Type, SYMBOL_NUM_TYPE);
        return Symbol;
    case HEX:
        Symbol->Value = HexToInt(Token->Value);
        SetType(&Symbol->Type, SYMBOL_NUM_TYPE);
        return Symbol;
    case OCTAL:
        Symbol->Value = OctalToInt(Token->Value);
        SetType(&Symbol->Type, SYMBOL_NUM_TYPE);
        return Symbol;
    case BINARY:
        Symbol->Value = BinaryToInt(Token->Value);
        SetType(&Symbol->Type, SYMBOL_NUM_TYPE);
        return Symbol;

    case REGISTER:
        Symbol->Value = RegisterToInt(Token->Value);
        SetType(&Symbol->Type, SYMBOL_REGISTER_TYPE);
        return Symbol;

    case PSEUDO_REGISTER:
        Symbol->Value = PseudoRegToInt(Token->Value);
        SetType(&Symbol->Type, SYMBOL_PSEUDO_REG_TYPE);
        return Symbol;

    case SEMANTIC_RULE:
        Symbol->Value = SemanticRuleToInt(Token->Value);
        SetType(&Symbol->Type, SYMBOL_SEMANTIC_RULE_TYPE);
        return Symbol;
    case TEMP:
        Symbol->Value = DecimalToInt(Token->Value);
        SetType(&Symbol->Type, SYMBOL_TEMP_TYPE);
        return Symbol;

    case STRING:
        RemoveSymbol(Symbol);
        return NewStringSymbol(Token->Value);

    default:
        // Raise Error
        printf("Error in Converting Token with type %d to Symbol!\n", Token->Type);
    }
}

/**
*
*
*
*/
PSYMBOL_BUFFER
NewSymbolBuffer(void)
{
    PSYMBOL_BUFFER SymbolBuffer;
    SymbolBuffer          = (PSYMBOL_BUFFER)malloc(sizeof(*SymbolBuffer));
    SymbolBuffer->Pointer = 0;
    SymbolBuffer->Size    = SYMBOL_BUFFER_INIT_SIZE;
    SymbolBuffer->Head    = (PSYMBOL)malloc(SymbolBuffer->Size * sizeof(SYMBOL));
    SymbolBuffer->Message = NULL;
    return SymbolBuffer;
}

/**
*
*
*
*/
void
RemoveSymbolBuffer(PSYMBOL_BUFFER SymbolBuffer)
{
    // PrintSymbolBuffer(SymbolBuffer);
    free(SymbolBuffer->Message);
    free(SymbolBuffer->Head);
    free(SymbolBuffer);
    return;
}

/**
*
*
*
*/
PSYMBOL_BUFFER
PushSymbol(PSYMBOL_BUFFER SymbolBuffer, const PSYMBOL Symbol)
{
    //
    // Calculate address to write new token
    //
    uintptr_t Head      = (uintptr_t)SymbolBuffer->Head;
    uintptr_t Pointer   = (uintptr_t)SymbolBuffer->Pointer;
    PSYMBOL   WriteAddr = (PSYMBOL)(Head + Pointer * sizeof(SYMBOL));

    if (Symbol->Type == SYMBOL_STRING_TYPE)
    {
        //
        // Update Pointer
        //
        SymbolBuffer->Pointer += GetStringSymbolSize(Symbol);

        //
        // Handle Overflow
        //
        if (SymbolBuffer->Pointer >= SymbolBuffer->Size - 1)
        {
            //
            // Calculate new size for the symbol B
            //
            int NewSize = SymbolBuffer->Size;
            do
            {
                NewSize *= 2;
            } while (NewSize <= SymbolBuffer->Pointer);

            //
            // Allocate a new buffer for string list with doubled length
            //
            PSYMBOL NewHead = (PSYMBOL)malloc(NewSize * sizeof(SYMBOL));

            //
            // Copy old buffer to new buffer
            //
            memcpy(NewHead, SymbolBuffer->Head, SymbolBuffer->Size * sizeof(SYMBOL));

            //
            // Free old buffer
            //
            free(SymbolBuffer->Head);

            //
            // Upadate Head and size of SymbolBuffer
            //
            SymbolBuffer->Size = NewSize;
            SymbolBuffer->Head = NewHead;
        }
        WriteAddr       = (PSYMBOL)((uintptr_t)SymbolBuffer->Head + (uintptr_t)Pointer * (uintptr_t)sizeof(SYMBOL));
        WriteAddr->Type = Symbol->Type;
        strcpy((char *)&WriteAddr->Value, (char *)&Symbol->Value);
    }
    else
    {
        //
        // Write input to the appropriate address in SymbolBuffer
        //
        *WriteAddr = *Symbol;

        //
        // Update Pointer
        //
        SymbolBuffer->Pointer++;

        //
        // Handle Overflow
        //
        if (Pointer == SymbolBuffer->Size - 1)
        {
            //
            // Allocate a new buffer for string list with doubled length
            //
            PSYMBOL NewHead = (PSYMBOL)malloc(2 * SymbolBuffer->Size * sizeof(SYMBOL));

            //
            // Copy old Buffer to new buffer
            //
            memcpy(NewHead, SymbolBuffer->Head, SymbolBuffer->Size * sizeof(SYMBOL));

            //
            // Free Old buffer
            //
            free(SymbolBuffer->Head);

            //
            // Upadate Head and size of SymbolBuffer
            //
            SymbolBuffer->Size *= 2;
            SymbolBuffer->Head = NewHead;
        }
    }

    return SymbolBuffer;
}

/**
*
*
*
*/
void
PrintSymbolBuffer(const PSYMBOL_BUFFER SymbolBuffer)
{
    PSYMBOL Symbol;
    for (int i = 0; i < SymbolBuffer->Pointer;)
    {
        Symbol = SymbolBuffer->Head + i;

        PrintSymbol(Symbol);
        if (Symbol->Type == SYMBOL_STRING_TYPE)
        {
            int temp = GetStringSymbolSize(Symbol);
            i += temp;
        }
        else
        {
            i++;
        }
    }
}

unsigned long long int
RegisterToInt(char * str)
{
    for (int i = 0; i < REGISTER_MAP_LIST_LENGTH; i++)
    {
        if (!strcmp(str, RegisterMapList[i].Name))
        {
            return RegisterMapList[i].Type;
        }
    }
    return INVALID;
}
unsigned long long int
PseudoRegToInt(char * str)
{
    for (int i = 0; i < PSEUDO_REGISTER_MAP_LIST_LENGTH; i++)
    {
        if (!strcmp(str, PseudoRegisterMapList[i].Name))
        {
            return PseudoRegisterMapList[i].Type;
        }
    }
    return INVALID;
}
unsigned long long int
SemanticRuleToInt(char * str)
{
    for (int i = 0; i < SEMANTIC_RULES_MAP_LIST_LENGTH; i++)
    {
        if (!strcmp(str, SemanticRulesMapList[i].Name))
        {
            return SemanticRulesMapList[i].Type;
        }
    }
    return INVALID;
}
char *
HandleError(unsigned int ErrorType, char * str)
{
    //
    // allocate rquired memory for message
    //
    int    MessageSize = (InputIdx - CurrentLineIdx) * 2 + 30 + 100;
    char * Message     = (char *)malloc(MessageSize);

    //
    // add line number
    //
    strcpy(Message, "Line ");
    char * Line = (char *)malloc(16);
    sprintf(Line, "%d:\n", CurrentLine);
    strcat(Message, Line);
    free(Line);

    //
    // add the line which error happened at
    //
    unsigned int LineEnd;
    for (int i = InputIdx;; i++)
    {
        if (str[i] == '\n' || str[i] == '\0')
        {
            LineEnd = i;
            break;
        }
    }

    strncat(Message, (str + CurrentLineIdx), LineEnd - CurrentLineIdx);
    strcat(Message, "\n");

    //
    // add pointer
    //
    char Space = ' ';
    for (int i = 0; i < (CurrentTokenIdx - CurrentLineIdx); i++)
    {
        strncat(Message, &Space, 1);
    }
    strcat(Message, "^\n");

    //
    // add error cause and details
    //
    switch (ErrorType)
    {
    case SYNTAX_ERROR:
        strcat(Message, "SyntaxError: ");
        strcat(Message, "Invalid Syntax");
        return Message;

    case UNKOWN_TOKEN:
        strcat(Message, "SyntaxError: ");
        strcat(Message, "Unkown Token");
        return Message;

    default:
        strcat(Message, "Unkown Error: ");
        return Message;
    }
}

int
GetIdentifierVal(TOKEN Token)
{
    TOKEN CurrentToken;
    for (uintptr_t i = 0; i < IdTable->Pointer; i++)
    {
        CurrentToken = *(IdTable->Head + i);
        if (!strcmp(Token->Value, CurrentToken->Value))
        {
            return (int)i;
        }
    }
    //
    // if token value is not found push the token to the token list and return corrsponding id
    //
    CurrentToken       = NewToken();
    CurrentToken->Type = Token->Type;
    strcpy(CurrentToken->Value, Token->Value);
    IdTable = Push(IdTable, CurrentToken);
    return IdTable->Pointer - 1;
}<|MERGE_RESOLUTION|>--- conflicted
+++ resolved
@@ -29,17 +29,13 @@
 PSYMBOL_BUFFER
 ScriptEngineParse(char * str)
 {
-<<<<<<< HEAD
+
     TOKEN_LIST Stack = NewTokenList();
     TOKEN_LIST LALRInputTokens;
 
     TOKEN_LIST MatchedStack = NewTokenList();
     PSYMBOL_BUFFER CodeBuffer = NewSymbolBuffer();
-=======
-    TOKEN_LIST     Stack        = NewTokenList();
-    TOKEN_LIST     MatchedStack = NewTokenList();
-    PSYMBOL_BUFFER CodeBuffer   = NewSymbolBuffer();
->>>>>>> 14f9be4f
+
 
     static FirstCall = 1;
     if (FirstCall)
@@ -110,7 +106,6 @@
         {
             if (TopToken->Value == "BOOLEAN_EXPRESSION")
             {
-<<<<<<< HEAD
                 LALRInputTokens = NewTokenList();
                 Push(LALRInputTokens, CurrentIn);
                 
@@ -157,15 +152,10 @@
                 TopToken = Pop(Stack);
 
 
-=======
-                char * Message      = HandleError(SYNTAX_ERROR, str);
-                CodeBuffer->Message = Message;
->>>>>>> 14f9be4f
-
             }
             else
             {
-<<<<<<< HEAD
+
                 NonTerminalId = GetNonTerminalId(TopToken);
                 if (NonTerminalId == INVALID)
                 {
@@ -195,22 +185,6 @@
                 {
                     char* Message = HandleError(SYNTAX_ERROR, str);
                     CodeBuffer->Message = Message;
-=======
-                char * Message      = HandleError(SYNTAX_ERROR, str);
-                CodeBuffer->Message = Message;
-
-                RemoveToken(StartToken);
-                RemoveToken(EndToken);
-                RemoveTokenList(MatchedStack);
-                RemoveToken(CurrentIn);
-                return CodeBuffer;
-            }
-            RuleId = ParseTable[NonTerminalId][TerminalId];
-            if (RuleId == INVALID)
-            {
-                char * Message      = HandleError(SYNTAX_ERROR, str);
-                CodeBuffer->Message = Message;
->>>>>>> 14f9be4f
 
                     RemoveToken(StartToken);
                     RemoveToken(EndToken);
@@ -301,19 +275,16 @@
             }
         }
 #ifdef _SCRIPT_ENGINE_DBG_EN
-<<<<<<< HEAD
-            printf("Stack: \n");
-            PrintTokenList(Stack);
-            printf("\n");
-=======
+        printf("Stack: \n");
         PrintTokenList(Stack);
         printf("\n");
->>>>>>> 14f9be4f
 #endif
 
     } while (TopToken->Type != END_OF_STACK);
 
     RemoveTokenList(Stack);
+    //RemoveTokenList(LALRInputTokens);
+
     RemoveTokenList(MatchedStack);
     RemoveToken(StartToken);
     RemoveToken(EndToken);
@@ -321,21 +292,8 @@
     return CodeBuffer;
 }
 
-<<<<<<< HEAD
-        RemoveTokenList(Stack);
-        //RemoveTokenList(LALRInputTokens);
-        RemoveTokenList(MatchedStack);
-        RemoveToken(StartToken);
-        RemoveToken(EndToken);
-        RemoveToken(CurrentIn);
-        return CodeBuffer;
-    }
 
 void CodeGen(TOKEN_LIST MatchedStack, PSYMBOL_BUFFER CodeBuffer, TOKEN Operator)
-=======
-void
-CodeGen(TOKEN_LIST MatchedStack, PSYMBOL_BUFFER CodeBuffer, TOKEN Operator)
->>>>>>> 14f9be4f
 {
     TOKEN Op0;
     TOKEN Op1;
@@ -492,7 +450,7 @@
     return;
 }
 
-<<<<<<< HEAD
+
 /**
 *
 *
@@ -580,9 +538,6 @@
     }
 
 }
-
-=======
->>>>>>> 14f9be4f
 /**
 *
 *
