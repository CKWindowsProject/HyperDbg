--- conflicted
+++ resolved
@@ -51,7 +51,6 @@
 
 __declspec(dllexport) PSYMBOL_BUFFER ScriptEngineParse(char * str);
 
-<<<<<<< HEAD
 void ScriptEngineBooleanExpresssionParse
 (
 	TOKEN_LIST InputTokens,
@@ -61,10 +60,6 @@
 
 
 void CodeGen(TOKEN_LIST MatchedStack, PSYMBOL_BUFFER CodeBuffer, TOKEN Operator);
-=======
-void
-CodeGen(TOKEN_LIST MatchedStack, PSYMBOL_BUFFER CodeBuffer, TOKEN Operator);
->>>>>>> 14f9be4f
 
 unsigned long long int
 RegisterToInt(char * str);
